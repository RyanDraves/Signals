#include <mcurses/mcurses.hpp>

#include <sstream>

class Click_paint_widget : public mcurses::Widget {
public:
	Click_paint_widget(unsigned x, unsigned y, unsigned width, unsigned height)
	:Widget(x,y,width,height)
	{
		show_cursor_ = false;
	}

	void repaint_event(const mcurses::Paint_event& event)
	{
		// mcurses::Painter p;
		// p.touch(event->region());
		// return;
	}

	void mouse_press_event(const mcurses::Mouse_event& event)
	{
<<<<<<< HEAD
		// mcurses::System::exit();
=======
>>>>>>> 3c50a829
		mcurses::Painter p{this};
		p.move(event.local_x(), event.local_y());
		// std::stringstream ss;
		// ss << "x:" << mcurses::System::max_width() << ",y:" << mcurses::System::max_height();
		// p.put(ss.str());
		p.put("Ѩ҉ξᾨ");
	}

	bool event(const mcurses::Event& event) override
	{
		if(event.type() == mcurses::Event::Type::MouseButtonPress)
		{
			this->mouse_press_event(static_cast<const mcurses::Mouse_event&>(event));
		}
		if(event.type() == mcurses::Event::Type::Paint)
		{
			this->repaint_event(static_cast<const mcurses::Paint_event&>(event));
		}
		return true;
	}
private:

};

int main()
{
	mcurses::System system;

	Click_paint_widget widg(0, 0, mcurses::System::max_width()/2, mcurses::System::max_height()/2);

	system.set_head(&widg);

	return system.run();
}<|MERGE_RESOLUTION|>--- conflicted
+++ resolved
@@ -19,10 +19,6 @@
 
 	void mouse_press_event(const mcurses::Mouse_event& event)
 	{
-<<<<<<< HEAD
-		// mcurses::System::exit();
-=======
->>>>>>> 3c50a829
 		mcurses::Painter p{this};
 		p.move(event.local_x(), event.local_y());
 		// std::stringstream ss;
